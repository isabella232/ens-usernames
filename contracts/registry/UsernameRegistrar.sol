--- conflicted
+++ resolved
@@ -288,24 +288,12 @@
      * @notice Transfer ownership of ensNode to `_newRegistry`.
      * Usernames registered are not affected, but they would be able to instantly release.
      */
-<<<<<<< HEAD
     function moveRegistry()
-=======
-    function moveRegistry(
-        UsernameRegistrar _newRegistry
-    )
->>>>>>> 0bd31430
         external
     {
         require(ensRegistry.owner(ensNode) != address(this), "Cannot move to self.");
         setState(RegistrarState.Moved);
-<<<<<<< HEAD
         emit RegistryMoved(_newRegistry);
-=======
-        ensRegistry.setOwner(ensNode, address(_newRegistry));
-        _newRegistry.migrateRegistry(price);
-        emit RegistryMoved(address(_newRegistry));
->>>>>>> 0bd31430
     }
 
     /**
